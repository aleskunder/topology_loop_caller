--- conflicted
+++ resolved
@@ -77,11 +77,7 @@
     end
     
     # Filter filenames, find .npy extentions:
-<<<<<<< HEAD
-    paths = filter(x->get_file_extention(x)==".npy", input_matrices)
-=======
     paths = filter(x -> get_file_extention(x) == ".npy", paths)
->>>>>>> 664a4fc9
     @info "Starting to parse the following files: $paths"
     for path in paths
         m = npzread(path)
